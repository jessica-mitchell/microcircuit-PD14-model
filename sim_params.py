# -*- coding: utf-8 -*-
#
# sim_params.py
#
# This file is part of NEST.
#
# Copyright (C) 2004 The NEST Initiative
#
# NEST is free software: you can redistribute it and/or modify
# it under the terms of the GNU General Public License as published by
# the Free Software Foundation, either version 2 of the License, or
# (at your option) any later version.
#
# NEST is distributed in the hope that it will be useful,
# but WITHOUT ANY WARRANTY; without even the implied warranty of
# MERCHANTABILITY or FITNESS FOR A PARTICULAR PURPOSE.  See the
# GNU General Public License for more details.
#
# You should have received a copy of the GNU General Public License
# along with NEST.  If not, see <http://www.gnu.org/licenses/>.

"""PyNEST Microcircuit: Simulation Parameters
------------------------------------------------

A dictionary with parameters defining the simulation.

"""

import os

sim_dict = {
    # The full simulation time is the sum of a presimulation time and the main
    # simulation time.
    # presimulation time (in ms)
    "t_presim": 500.0,
    # simulation time (in ms)
    "t_sim": 1000.0,
    # resolution of the simulation (in ms)
    "sim_resolution": 0.1,
    # list of recording devices, default is 'spike_recorder'. A 'voltmeter' can
    # be added to record membrane voltages of the neurons. Nothing will be
    # recorded if an empty list is given.
    "rec_dev": ["spike_recorder"],
    # path to save the output data
    "data_path": os.path.join(os.getcwd(), "data/"),
    # Seed for NEST
    "rng_seed": 55,
<<<<<<< HEAD
    # number of threads per MPI process
    "local_num_threads": 1,
=======
    # Number of threads per MPI process
    #
    # Note that when you scale up the network, the microcircut model
    # may not run correctly if there is < 4 virtual processes
    # (i.e., a thread in an MPI process)
    # If you have 4 or more MPI processes, then you can set this value to 1.
    "local_num_threads": 4,
>>>>>>> a9f3986d
    # recording interval of the membrane potential (in ms)
    "rec_V_int": 1.0,
    # if True, data will be overwritten,
    # if False, a NESTError is raised if the files already exist
    "overwrite_files": True,
    # print the time progress. This should only be used when the simulation
    # is run on a local machine.
    "print_time": True,
}<|MERGE_RESOLUTION|>--- conflicted
+++ resolved
@@ -45,10 +45,6 @@
     "data_path": os.path.join(os.getcwd(), "data/"),
     # Seed for NEST
     "rng_seed": 55,
-<<<<<<< HEAD
-    # number of threads per MPI process
-    "local_num_threads": 1,
-=======
     # Number of threads per MPI process
     #
     # Note that when you scale up the network, the microcircut model
@@ -56,7 +52,6 @@
     # (i.e., a thread in an MPI process)
     # If you have 4 or more MPI processes, then you can set this value to 1.
     "local_num_threads": 4,
->>>>>>> a9f3986d
     # recording interval of the membrane potential (in ms)
     "rec_V_int": 1.0,
     # if True, data will be overwritten,

/*
 *  volume_transmitter.cpp
 *
 *  This file is part of NEST.
 *
 *  Copyright (C) 2004 The NEST Initiative
 *
 *  NEST is free software: you can redistribute it and/or modify
 *  it under the terms of the GNU General Public License as published by
 *  the Free Software Foundation, either version 2 of the License, or
 *  (at your option) any later version.
 *
 *  NEST is distributed in the hope that it will be useful,
 *  but WITHOUT ANY WARRANTY; without even the implied warranty of
 *  MERCHANTABILITY or FITNESS FOR A PARTICULAR PURPOSE.  See the
 *  GNU General Public License for more details.
 *
 *  You should have received a copy of the GNU General Public License
 *  along with NEST.  If not, see <http://www.gnu.org/licenses/>.
 *
 */

#include "volume_transmitter.h"

// C++ includes:
#include <numeric>

// Includes from nestkernel:
#include "connector_base.h"
#include "exceptions.h"
#include "kernel_manager.h"
#include "spikecounter.h"

// Includes from sli:
#include "arraydatum.h"
#include "dict.h"
#include "dictutils.h"
#include "doubledatum.h"
#include "integerdatum.h"

/* ----------------------------------------------------------------
 * Default constructor defining default parameters
 * ---------------------------------------------------------------- */

nest::volume_transmitter::Parameters_::Parameters_()
  : deliver_interval_( 1 ) // in steps of mindelay
{
}

/* ----------------------------------------------------------------
 * Parameter and state extractions and manipulation functions
 * ---------------------------------------------------------------- */

void
nest::volume_transmitter::Parameters_::get( DictionaryDatum& d ) const
{
  def< long_t >( d, "deliver_interval", deliver_interval_ );
}

void ::nest::volume_transmitter::Parameters_::set( const DictionaryDatum& d )
{
  updateValue< long_t >( d, "deliver_interval", deliver_interval_ );
}

/* ----------------------------------------------------------------
 * Default and copy constructor for volume transmitter
 * ---------------------------------------------------------------- */

nest::volume_transmitter::volume_transmitter()
  : Archiving_Node()
  , P_()
{
}

nest::volume_transmitter::volume_transmitter( const volume_transmitter& n )
  : Archiving_Node( n )
  , P_( n.P_ )
{
}

void
nest::volume_transmitter::init_state_( const Node& )
{
}

void
nest::volume_transmitter::init_buffers_()
{
  B_.neuromodulatory_spikes_.clear();
  B_.spikecounter_.clear();
  B_.spikecounter_.push_back(
    spikecounter( 0.0, 0.0 ) ); // insert pseudo last dopa spike at t = 0.0
  Archiving_Node::clear_history();
}

void
nest::volume_transmitter::calibrate()
{
  // +1 as pseudo dopa spike at t_trig is inserted after trigger_update_weight
  B_.spikecounter_.reserve(
<<<<<<< HEAD
    kernel().connection_builder_manager.get_min_delay() * P_.deliver_interval_
    + 1 );
=======
    kernel().connection_manager.get_min_delay() * P_.deliver_interval_ + 1 );
>>>>>>> fdfed898
}

void
nest::volume_transmitter::update( const Time&,
  const long_t from,
  const long_t to )
{
  // spikes that arrive in this time slice are stored in spikecounter_
  double_t t_spike;
  double_t multiplicity;
  for ( long_t lag = from; lag < to; ++lag )
  {
    multiplicity = B_.neuromodulatory_spikes_.get_value( lag );
    if ( multiplicity > 0 )
    {
      t_spike =
        Time(
          Time::step( kernel().simulation_manager.get_slice_origin().get_steps()
            + lag + 1 ) ).get_ms();
      B_.spikecounter_.push_back( spikecounter( t_spike, multiplicity ) );
    }
  }

  // all spikes stored in spikecounter_ are delivered to the target synapses
  if ( ( kernel().simulation_manager.get_slice_origin().get_steps() + to )
<<<<<<< HEAD
      % ( P_.deliver_interval_
          * kernel().connection_builder_manager.get_min_delay() )
=======
      % ( P_.deliver_interval_ * kernel().connection_manager.get_min_delay() )
>>>>>>> fdfed898
    == 0 )
  {
    double_t t_trig =
      Time(
        Time::step( kernel().simulation_manager.get_slice_origin().get_steps()
          + to ) ).get_ms();

    if ( !B_.spikecounter_.empty() )
      kernel().connection_manager.trigger_update_weight( get_gid(), B_.spikecounter_, t_trig );

    // clear spikecounter
    B_.spikecounter_.clear();

    // as with trigger_update_weight dopamine trace has been updated to t_trig,
    // insert pseudo last dopa spike at t_trig
    B_.spikecounter_.push_back( spikecounter( t_trig, 0.0 ) );
  }
}

void
nest::volume_transmitter::handle( SpikeEvent& e )
{
  B_.neuromodulatory_spikes_.add_value(
    e.get_rel_delivery_steps( kernel().simulation_manager.get_slice_origin() ),
    static_cast< double_t >( e.get_multiplicity() ) );
}<|MERGE_RESOLUTION|>--- conflicted
+++ resolved
@@ -98,12 +98,7 @@
 {
   // +1 as pseudo dopa spike at t_trig is inserted after trigger_update_weight
   B_.spikecounter_.reserve(
-<<<<<<< HEAD
-    kernel().connection_builder_manager.get_min_delay() * P_.deliver_interval_
-    + 1 );
-=======
     kernel().connection_manager.get_min_delay() * P_.deliver_interval_ + 1 );
->>>>>>> fdfed898
 }
 
 void
@@ -129,12 +124,7 @@
 
   // all spikes stored in spikecounter_ are delivered to the target synapses
   if ( ( kernel().simulation_manager.get_slice_origin().get_steps() + to )
-<<<<<<< HEAD
-      % ( P_.deliver_interval_
-          * kernel().connection_builder_manager.get_min_delay() )
-=======
       % ( P_.deliver_interval_ * kernel().connection_manager.get_min_delay() )
->>>>>>> fdfed898
     == 0 )
   {
     double_t t_trig =
@@ -143,7 +133,8 @@
           + to ) ).get_ms();
 
     if ( !B_.spikecounter_.empty() )
-      kernel().connection_manager.trigger_update_weight( get_gid(), B_.spikecounter_, t_trig );
+      kernel().connection_manager.trigger_update_weight(
+        get_gid(), B_.spikecounter_, t_trig );
 
     // clear spikecounter
     B_.spikecounter_.clear();

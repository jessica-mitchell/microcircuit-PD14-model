# -*- coding: utf-8 -*-
#
# network.py
#
# This file is part of NEST.
#
# Copyright (C) 2004 The NEST Initiative
#
# NEST is free software: you can redistribute it and/or modify
# it under the terms of the GNU General Public License as published by
# the Free Software Foundation, either version 2 of the License, or
# (at your option) any later version.
#
# NEST is distributed in the hope that it will be useful,
# but WITHOUT ANY WARRANTY; without even the implied warranty of
# MERCHANTABILITY or FITNESS FOR A PARTICULAR PURPOSE.  See the
# GNU General Public License for more details.
#
# You should have received a copy of the GNU General Public License
# along with NEST.  If not, see <http://www.gnu.org/licenses/>.

"""
Pynest microcircuit network
---------------------------

Main file for the microcircuit.

Authors
~~~~~~~~

Hendrik Rothe, Hannah Bos, Sacha van Albada; May 2016
"""

import nest
import numpy as np
import os
from helpers import adj_w_ext_to_K
from helpers import synapses_th_matrix
from helpers import get_total_number_of_synapses
from helpers import get_weight
from helpers import plot_raster
from helpers import fire_rate
from helpers import boxplot
from helpers import compute_DC


class Network:
    """ Handles the setup of the network parameters and
    provides functions to connect the network and devices.

    Arguments
    ---------
    sim_dict
        dictionary containing all parameters specific to the simulation
        such as the directory the data is stored in and the seeds
        (see: sim_params.py)
    net_dict
         dictionary containing all parameters specific to the neurons
         and the network (see: network_params.py)

    Keyword Arguments
    -----------------
    stim_dict
        dictionary containing all parameter specific to the stimulus
        (see: stimulus_params.py)

    """
    def __init__(self, sim_dict, net_dict, stim_dict=None):
        self.sim_dict = sim_dict
        self.net_dict = net_dict
        if stim_dict is not None:
            self.stim_dict = stim_dict
        else:
            self.stim_dict = None
        self.data_path = sim_dict['data_path']
        if nest.Rank() == 0:
            if os.path.isdir(self.sim_dict['data_path']):
                print('data directory already exists')
            else:
                os.mkdir(self.sim_dict['data_path'])
                print('data directory created')
            print('Data will be written to %s' % self.data_path)

    def setup_nest(self):
        """ Hands parameters to the NEST-kernel.

        Resets the NEST-kernel and passes parameters to it.
        The number of seeds for the NEST-kernel is computed, based on the
        total number of MPI processes and threads of each.

        """
        nest.ResetKernel()
        master_seed = self.sim_dict['master_seed']
        if nest.Rank() == 0:
            print('Master seed: %i ' % master_seed)
        nest.SetKernelStatus(
            {'local_num_threads': self.sim_dict['local_num_threads']}
            )
        N_tp = nest.GetKernelStatus(['total_num_virtual_procs'])[0]
        if nest.Rank() == 0:
            print('Number of total processes: %i' % N_tp)
        rng_seeds = list(
            range(
                master_seed + 1 + N_tp,
                master_seed + 1 + (2 * N_tp)
                )
            )
        grng_seed = master_seed + N_tp
        if nest.Rank() == 0:
            print(
                'Seeds for random number generators of virtual processes: %r'
                % rng_seeds
                )
            print('Global random number generator seed: %i' % grng_seed)
        self.sim_resolution = self.sim_dict['sim_resolution']
        kernel_dict = {
            'resolution': self.sim_resolution,
            'grng_seed': grng_seed,
            'rng_seeds': rng_seeds,
            'overwrite_files': self.sim_dict['overwrite_files'],
            'print_time': self.sim_dict['print_time'],
            }
        nest.SetKernelStatus(kernel_dict)

    def create_populations(self):
        """ Creates the neuronal populations.

        The neuronal populations are created and the parameters are assigned
        to them. The initial membrane potential of the neurons is drawn from a
        normal distribution. Scaling of the number of neurons and of the
        synapses is performed. If scaling is performed extra DC input is added
        to the neuronal populations.

        """
        self.N_full = self.net_dict['N_full']
        self.N_scaling = self.net_dict['N_scaling']
        self.K_scaling = self.net_dict['K_scaling']
        self.synapses = get_total_number_of_synapses(self.net_dict)
        self.synapses_scaled = self.synapses * self.K_scaling
        self.nr_neurons = self.N_full * self.N_scaling
        self.K_ext = self.net_dict['K_ext'] * self.K_scaling
        self.w_from_PSP = get_weight(self.net_dict['PSP_e'], self.net_dict)
        self.weight_mat = get_weight(
            self.net_dict['PSP_mean_matrix'], self.net_dict
            )
        self.weight_mat_std = self.net_dict['PSP_std_matrix']
        self.w_ext = self.w_from_PSP
        if self.net_dict['poisson_input']:
            self.DC_amp_e = np.zeros(len(self.net_dict['populations']))
        else:
            if nest.Rank() == 0:
                print(
                    """
                    no poisson input provided
                    calculating dc input to compensate
                    """
                    )
            self.DC_amp_e = compute_DC(self.net_dict, self.w_ext)

        v0_type_options = ['original', 'optimized']
        if self.net_dict['V0_type'] not in v0_type_options:
            print(
                '''
                '{0}' is not a valid option, replacing it with '{1}'
                Valid options are {2}
                '''.format(self.net_dict['V0_type'],
                           v0_type_options[0],
                           v0_type_options)
                )
            self.net_dict['V0_type'] = v0_type_options[0]
        if nest.Rank() == 0:
            print(
                'The number of neurons is scaled by a factor of: %.2f'
                % self.N_scaling
                )
            print(
                'The number of synapses is scaled by a factor of: %.2f'
                % self.K_scaling
                )

        # Scaling of the synapses.
        if self.K_scaling != 1:
            synapses_indegree = self.synapses / (
                self.N_full.reshape(len(self.N_full), 1) * self.N_scaling)
            self.weight_mat, self.w_ext, self.DC_amp_e = adj_w_ext_to_K(
                synapses_indegree, self.K_scaling, self.weight_mat,
                self.w_from_PSP, self.DC_amp_e, self.net_dict, self.stim_dict
                )

        # Create cortical populations.
        self.pops = []
        pop_file = open(
            os.path.join(self.data_path, 'population_nodeids.dat'), 'w+'
            )
        for i, pop in enumerate(self.net_dict['populations']):
            population = nest.Create(
                self.net_dict['neuron_model'], int(self.nr_neurons[i])
                )
<<<<<<< HEAD

            population.set({
                    'tau_syn_ex': self.net_dict['neuron_params']['tau_syn_ex'],
                    'tau_syn_in': self.net_dict['neuron_params']['tau_syn_in'],
                    'E_L': self.net_dict['neuron_params']['E_L'],
                    'V_th': self.net_dict['neuron_params']['V_th'],
                    'V_reset':  self.net_dict['neuron_params']['V_reset'],
                    't_ref': self.net_dict['neuron_params']['t_ref'],
                    'I_e': self.DC_amp_e[i]
                    })
            if self.net_dict['V0_type'] == 'optimized':
                population.set({'V_m': nest.random.normal(
                    self.net_dict['neuron_params']['V0_mean']['optimized'][i],
                    self.net_dict['neuron_params']['V0_sd']['optimized'][i],
                    )})
            elif self.net_dict['V0_type'] == 'original':
                 population.set({'V_m': nest.random.normal(
                    self.net_dict['neuron_params']['V0_mean']['original'],
                    self.net_dict['neuron_params']['V0_sd']['original'],
                    )})
            self.pops.append(population)
            pop_file.write('%d  %d \n' % (
                population.get('global_id')[0],
                population.get('global_id')[-1]))
=======
            population.set({
                'tau_syn_ex': self.net_dict['neuron_params']['tau_syn_ex'],
                'tau_syn_in': self.net_dict['neuron_params']['tau_syn_in'],
                'E_L': self.net_dict['neuron_params']['E_L'],
                'V_th': self.net_dict['neuron_params']['V_th'],
                'V_reset':  self.net_dict['neuron_params']['V_reset'],
                't_ref': self.net_dict['neuron_params']['t_ref'],
                'I_e': self.DC_amp_e[i]
                }
            )
            if self.net_dict['V0_type'] == 'optimized':
                population.set(V_m=nest.random.normal(mean=self.net_dict['neuron_params']['V0_mean']['optimized'][i],
                                                      std=self.net_dict['neuron_params']['V0_sd']['optimized'][i]))
            elif self.net_dict['V0_type'] == 'original':
                population.set(V_m=nest.random.normal(mean=self.net_dict['neuron_params']['V0_mean']['original'],
                                                      std=self.net_dict['neuron_params']['V0_sd']['original']))
            self.pops.append(population)
            pop_file.write('%d  %d \n' % (
                population[0].get('global_id'),
                population[-1].get('global_id')))
>>>>>>> fd5aa056
        pop_file.close()

    def create_devices(self):
        """ Creates the recording devices.

        Only devices which are given in net_dict['rec_dev'] are created.

        """
        self.spike_detector = []
        self.voltmeter = []
        for i, pop in enumerate(self.pops):
            if 'spike_detector' in self.net_dict['rec_dev']:
                recdict = {
                    'record_to': 'ascii',
                    'label': os.path.join(self.data_path, 'spike_detector')
                    }
                dummy = nest.Create('spike_detector', params=recdict)
                self.spike_detector.append(dummy)
            if 'voltmeter' in self.net_dict['rec_dev']:
                recdictmem = {
                    'interval': self.sim_dict['rec_V_int'],
                    'record_to': 'ascii',
                    'label': os.path.join(self.data_path, 'voltmeter'),
                    'record_from': ['V_m'],
                    }
                volt = nest.Create('voltmeter', params=recdictmem)
                self.voltmeter.append(volt)

        if 'spike_detector' in self.net_dict['rec_dev']:
            if nest.Rank() == 0:
                print('Spike detectors created')
        if 'voltmeter' in self.net_dict['rec_dev']:
            if nest.Rank() == 0:
                print('Voltmeters created')

    def create_thalamic_input(self):
        """ This function creates the thalamic neuronal population if this
        is specified in stimulus_params.py.

        """
        if self.stim_dict['thalamic_input']:
            if nest.Rank() == 0:
                print('Thalamic input provided')
            self.thalamic_population = nest.Create(
                'parrot_neuron', self.stim_dict['n_thal']
                )
            self.thalamic_weight = get_weight(
                self.stim_dict['PSP_th'], self.net_dict
                )
            self.stop_th = (
                self.stim_dict['th_start'] + self.stim_dict['th_duration']
                )
            self.poisson_th = nest.Create('poisson_generator')
            self.poisson_th.set({
<<<<<<< HEAD
                    'rate': self.stim_dict['th_rate'],
                    'start': self.stim_dict['th_start'],
                    'stop': self.stop_th
                    })
=======
                'rate': self.stim_dict['th_rate'],
                'start': self.stim_dict['th_start'],
                'stop': self.stop_th
                }
            )
>>>>>>> fd5aa056
            nest.Connect(self.poisson_th, self.thalamic_population)
            self.nr_synapses_th = synapses_th_matrix(
                self.net_dict, self.stim_dict
                )
            if self.K_scaling != 1:
                self.thalamic_weight = self.thalamic_weight / (
                    self.K_scaling ** 0.5)
                self.nr_synapses_th = (self.nr_synapses_th * self.K_scaling)
        else:
            if nest.Rank() == 0:
                print('Thalamic input not provided')

    def create_poisson(self):
        """ Creates the Poisson generators.

        If Poissonian input is provided, the Poissonian generators are created
        and the parameters needed are passed to the Poissonian generator.

        """
        if self.net_dict['poisson_input']:
            if nest.Rank() == 0:
                print('Poisson background input created')
            rate_ext = self.net_dict['bg_rate'] * self.K_ext
            self.poisson = []
            for i, target_pop in enumerate(self.pops):
                poisson = nest.Create('poisson_generator')
                poisson.set({'rate': rate_ext[i]})
                self.poisson.append(poisson)

    def create_dc_generator(self):
        """ Creates a DC input generator.

        If DC input is provided, the DC generators are created and the
        necessary parameters are passed to them.

        """
        if self.stim_dict['dc_input']:
            if nest.Rank() == 0:
                print('DC generator created')
            dc_amp_stim = self.net_dict['K_ext'] * self.stim_dict['dc_amp']
            self.dc = []
            if nest.Rank() == 0:
                print('DC_amp_stim', dc_amp_stim)
            for i, target_pop in enumerate(self.pops):
                dc = nest.Create(
                    'dc_generator', params={
                        'amplitude': dc_amp_stim[i],
                        'start': self.stim_dict['dc_start'],
                        'stop': (
                            self.stim_dict['dc_start'] +
                            self.stim_dict['dc_dur']
                            )
                        }
                    )
                self.dc.append(dc)

    def create_connections(self):
        """ Creates the recurrent connections.

        The recurrent connections between the neuronal populations are created.

        """
        if nest.Rank() == 0:
            print('Recurrent connections are established')
        mean_delays = self.net_dict['mean_delay_matrix']
        std_delays = self.net_dict['std_delay_matrix']
        for i, target_pop in enumerate(self.pops):
            for j, source_pop in enumerate(self.pops):
                synapse_nr = int(self.synapses_scaled[i][j])
                if synapse_nr >= 0.:
                    weight = self.weight_mat[i][j]
                    w_sd = abs(weight * self.weight_mat_std[i][j])
                    conn_dict_rec = {
                        'rule': 'fixed_total_number', 'N': synapse_nr
                        }
                    syn_dict = {
                        'synapse_model': 'static_synapse',
                        'weight': {
                            'distribution': 'normal_clipped', 'mu': weight,
                            'sigma': w_sd
                            },
                        'delay': {
                            'distribution': 'normal_clipped',
                            'mu': mean_delays[i][j], 'sigma': std_delays[i][j],
                            'low': self.sim_resolution
                            }
                        }
                    if weight < 0:
                        syn_dict['weight']['high'] = 0.0
                    else:
                        syn_dict['weight']['low'] = 0.0
                    nest.Connect(
                        source_pop, target_pop,
                        conn_spec=conn_dict_rec,
                        syn_spec=syn_dict
                        )

    def connect_poisson(self):
        """ Connects the Poisson generators to the microcircuit."""
        if nest.Rank() == 0:
            print('Poisson background input is connected')
        for i, target_pop in enumerate(self.pops):
            conn_dict_poisson = {'rule': 'all_to_all'}
            syn_dict_poisson = {
                'synapse_model': 'static_synapse',
                'weight': self.w_ext,
                'delay': self.net_dict['poisson_delay']
                }
            nest.Connect(
                self.poisson[i], target_pop,
                conn_spec=conn_dict_poisson,
                syn_spec=syn_dict_poisson
                )

    def connect_thalamus(self):
        """ Connects the thalamic population to the microcircuit."""
        if nest.Rank() == 0:
            print('Thalamus connection established')
        for i, target_pop in enumerate(self.pops):
            conn_dict_th = {
                'rule': 'fixed_total_number',
                'N': int(self.nr_synapses_th[i])
                }
            syn_dict_th = {
                'weight': {
                    'distribution': 'normal_clipped',
                    'mu': self.thalamic_weight,
                    'sigma': (
                        self.thalamic_weight * self.net_dict['PSP_sd']
                        ),
                    'low': 0.0
                    },
                'delay': {
                    'distribution': 'normal_clipped',
                    'mu': self.stim_dict['delay_th'][i],
                    'sigma': self.stim_dict['delay_th_sd'][i],
                    'low': self.sim_resolution
                    }
                }
            nest.Connect(
                self.thalamic_population, target_pop,
                conn_spec=conn_dict_th, syn_spec=syn_dict_th
                )

    def connect_dc_generator(self):
        """ Connects the DC generator to the microcircuit."""
        if nest.Rank() == 0:
            print('DC Generator connection established')
        for i, target_pop in enumerate(self.pops):
            if self.stim_dict['dc_input']:
                nest.Connect(self.dc[i], target_pop)

    def connect_devices(self):
        """ Connects the recording devices to the microcircuit."""
        if nest.Rank() == 0:
            if ('spike_detector' in self.net_dict['rec_dev'] and
                    'voltmeter' not in self.net_dict['rec_dev']):
                print('Spike detector connected')
            elif ('spike_detector' not in self.net_dict['rec_dev'] and
                    'voltmeter' in self.net_dict['rec_dev']):
                print('Voltmeter connected')
            elif ('spike_detector' in self.net_dict['rec_dev'] and
                    'voltmeter' in self.net_dict['rec_dev']):
                print('Spike detector and voltmeter connected')
            else:
                print('no recording devices connected')
        for i, target_pop in enumerate(self.pops):
            if 'voltmeter' in self.net_dict['rec_dev']:
                nest.Connect(self.voltmeter[i], target_pop)
            if 'spike_detector' in self.net_dict['rec_dev']:
                nest.Connect(target_pop, self.spike_detector[i])

    def setup(self):
        """ Execute subfunctions of the network.

        This function executes several subfunctions to create neuronal
        populations, devices and inputs, connects the populations with
        each other and with devices and input nodes.

        """
        self.setup_nest()
        self.create_populations()
        self.create_devices()
        self.create_thalamic_input()
        self.create_poisson()
        self.create_dc_generator()
        self.create_connections()
        if self.net_dict['poisson_input']:
            self.connect_poisson()
        if self.stim_dict['thalamic_input']:
            self.connect_thalamus()
        if self.stim_dict['dc_input']:
            self.connect_dc_generator()
        self.connect_devices()

    def simulate(self):
        """ Simulates the microcircuit."""
        nest.Simulate(self.sim_dict['t_sim'])

    def evaluate(self, raster_plot_time_idx, fire_rate_time_idx):
        """ Displays output of the simulation.

        Calculates the firing rate of each population,
        creates a spike raster plot and a box plot of the
        firing rates.

        """
        if nest.Rank() == 0:
            print(
                'Interval to compute firing rates: %s ms'
                % np.array2string(fire_rate_time_idx)
                )
            fire_rate(
                self.data_path, 'spike_detector',
                fire_rate_time_idx[0], fire_rate_time_idx[1]
                )
            print(
                'Interval to plot spikes: %s ms'
                % np.array2string(raster_plot_time_idx)
                )
            plot_raster(
                self.data_path, 'spike_detector',
                raster_plot_time_idx[0], raster_plot_time_idx[1]
                )
            boxplot(self.net_dict, self.data_path)<|MERGE_RESOLUTION|>--- conflicted
+++ resolved
@@ -196,7 +196,6 @@
             population = nest.Create(
                 self.net_dict['neuron_model'], int(self.nr_neurons[i])
                 )
-<<<<<<< HEAD
 
             population.set({
                     'tau_syn_ex': self.net_dict['neuron_params']['tau_syn_ex'],
@@ -221,28 +220,6 @@
             pop_file.write('%d  %d \n' % (
                 population.get('global_id')[0],
                 population.get('global_id')[-1]))
-=======
-            population.set({
-                'tau_syn_ex': self.net_dict['neuron_params']['tau_syn_ex'],
-                'tau_syn_in': self.net_dict['neuron_params']['tau_syn_in'],
-                'E_L': self.net_dict['neuron_params']['E_L'],
-                'V_th': self.net_dict['neuron_params']['V_th'],
-                'V_reset':  self.net_dict['neuron_params']['V_reset'],
-                't_ref': self.net_dict['neuron_params']['t_ref'],
-                'I_e': self.DC_amp_e[i]
-                }
-            )
-            if self.net_dict['V0_type'] == 'optimized':
-                population.set(V_m=nest.random.normal(mean=self.net_dict['neuron_params']['V0_mean']['optimized'][i],
-                                                      std=self.net_dict['neuron_params']['V0_sd']['optimized'][i]))
-            elif self.net_dict['V0_type'] == 'original':
-                population.set(V_m=nest.random.normal(mean=self.net_dict['neuron_params']['V0_mean']['original'],
-                                                      std=self.net_dict['neuron_params']['V0_sd']['original']))
-            self.pops.append(population)
-            pop_file.write('%d  %d \n' % (
-                population[0].get('global_id'),
-                population[-1].get('global_id')))
->>>>>>> fd5aa056
         pop_file.close()
 
     def create_devices(self):
@@ -297,18 +274,10 @@
                 )
             self.poisson_th = nest.Create('poisson_generator')
             self.poisson_th.set({
-<<<<<<< HEAD
                     'rate': self.stim_dict['th_rate'],
                     'start': self.stim_dict['th_start'],
                     'stop': self.stop_th
                     })
-=======
-                'rate': self.stim_dict['th_rate'],
-                'start': self.stim_dict['th_start'],
-                'stop': self.stop_th
-                }
-            )
->>>>>>> fd5aa056
             nest.Connect(self.poisson_th, self.thalamic_population)
             self.nr_synapses_th = synapses_th_matrix(
                 self.net_dict, self.stim_dict
